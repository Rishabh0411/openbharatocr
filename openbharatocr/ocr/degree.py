import cv2
import pytesseract
import re
import numpy as np
from pytesseract import Output


def extract_name(input):
    """
    Extracts the recipient's name from the given text.

    This function uses a regular expression to search for patterns commonly found in degree certificates that indicate the recipient's name. These patterns include phrases like "conferred upon [Name]" or "awarded to [Name]".

    Args:
    text: The text extracted from the degree certificate image.

    Returns:
    The extracted recipient's name as a string, or None if no name is found.
    """
    regex = re.compile(
<<<<<<< HEAD
        r"(?: conferred on|confereed por|confers upon|conferred upon|coyfr spon|conferred wpa|Certify that|Certifies that|testify that|known that|admits|granted|awared to)\s+([A-Z][a-zA-Z' -]+([A-Z][a-zA-Z' -]))|awared to\s+([A-Z][a-z]+\s[A-Z][a-z]+(?:\s[A-Z][a-z]))",
=======
        r"(?: conferred on|confereed por|confers upon|conferred upon|coyfr spon|conferred wpa|Certify that|Certifies that|testify that|known that|admits|granted|awarded to)\s+([A-Z][a-zA-Z' -]+([A-Z][a-zA-Z' -]))|awarded to\s+([A-Z][a-z]+\s[A-Z][a-z]+(?:\s[A-Z][a-z]))",
>>>>>>> d5f3c50d
        re.IGNORECASE,
    )
    match = re.search(regex, input)
    if match:
        return match.group(1).strip()
    return None


def extract_degree_name(input):
    """
    Extracts the degree name from the given text.

    This function uses a regular expression to match common degree abbreviations (e.g., B.A., Ph.D.) and full names (e.g., Bachelor of Science) found in degree certificates.

    Args:
    text: The text extracted from the degree certificate image.

    Returns:
    The extracted degree name as a string, or None if no degree name is found.
    """
    regex = re.compile(
        r"\b(?:Bachelor|Bachelors|Master|Doctor|Associate|B\.A\.|B\.Sc\.|M\.A\.|M\.Sc\.|Ph\.D\.|M\.B\.A\.|B\.E\.|B\.Tech|M\.E\.|M\.Tech|B\.Com|M\.Com|B\.Ed|M\.Ed|B\.Pharm|M\.Pharm|B\.Arch|M\.Arch|LL\.B|LL\.M|D\.Phil|D\.Lit|BFA|MFA|MRes|MSt)\s*(?:of\s*[A-Za-z]+)?\b",
        re.IGNORECASE,
    )
    match = re.search(regex, input)
    if match:
        return match.group(0).strip()
    return None


def extract_institution_name(input):
    """
    Extracts the institution name (university, college, etc.) from the given text.

    This function uses a regular expression to match various formats of institution names that might be present in degree certificates. It covers names like "Massachusetts Institute of Technology" or "University of California, Berkeley".

    Args:
    text: The text extracted from the degree certificate image.

    Returns:
    The extracted institution name as a string, or None if no institution name is found.
    """
    regex = re.compile(
        r"\b(?:College of [A-Za-z\s]+|[A-Z][a-z]*\sInstitute of [A-Za-z]+|(?:UNIVERSITY OF [A-Za-z]+|[w A-Za-z]*\s(University|Aniversity)?))",
        re.IGNORECASE,
    )
    match = re.search(regex, input)
    if match:
        return match.group(0).strip()
    return None


def extract_year_of_passing(input):
    """

    This function uses a regular expression to search for common patterns indicating the year of passing in degree certificates, such as "year of passing" or "in the year".

    Args:
    text: The text extracted from the degree certificate image.

    Returns:
    The extracted year of passing as a string, or None if no year of passing is found.
    """
    regex = re.compile(
        r"\b(nineteen (hundred|hundred and) (one|two|three|four|five|six|seven|eight|nine|ten|eleven|twelve|thirteen|fourteen|fifteen|sixteen|seventeen|eighteen|nineteen|twenty|twenty[- ]one|twenty[- ]two|twenty[- ]three|twenty[- ]four|twenty[- ]five|twenty[- ]six|twenty[- ]seven|twenty[- ]eight|twenty[- ]nine|thirty|forty|fifty|sixty|seventy|eighty|ninety)([- ](one|two|three|four|five|six|seven|eight|nine))?|\d{4}|(two|too|tfoo|tw)\s*(thousand|thousand and)\s*(one|two|three|four|five|six|seven|eight|nine|ten|tex|eleven|twelve|thirteen|fourteen|fifteen|fiventy|sixteen|seventeen|eighteen|nineteen|twenty|twenty[- ]one|twenty[- ]two|twenty[- ]three|twenty[- ]four|twenty[- ]five|twenty[- ]six|twenty[- ]seven|twenty[- ]eight|twenty[- ]nine))\b",
        re.IGNORECASE,
    )
    match = re.search(regex, input)
    if match:
        return match.group(1)
    return None


def check_image_quality(image_path):
    image = cv2.imread(image_path, cv2.IMREAD_GRAYSCALE)

    variance_of_laplacian = cv2.Laplacian(image, cv2.CV_64F).var()
<<<<<<< HEAD

    mean_brightness = image.mean()

    return variance_of_laplacian > 50 and mean_brightness > 50


def preprocess_image(image_path):
    gray = cv2.cvtColor(image_path, cv2.COLOR_BGR2GRAY)

    gray = cv2.equalizeHist(gray)

    kernal = cv2.getStructuringElement(cv2.MORPH_RECT, (1, 1))

    processed = cv2.dilate(gray, kernal, iterations=1)

    processed = cv2.erode(processed, kernal, iterations=1)

    sharpen_kernel = np.array([[-1, -1, -1], [-1, 9, -1], [-1, -1, -1]])

    sharpened = cv2.filter2D(processed, -1, sharpen_kernel)

    return sharpened
=======
    sharpness_threshold = 150.0

    mean_brightness = image.mean()
    brightness_threshold = 150.0

    if (
        variance_of_laplacian < sharpness_threshold
        or mean_brightness < brightness_threshold
    ):
        return False
    return True
>>>>>>> d5f3c50d


def parse_degree_certificate(image_path):
    """
    Parses information from a degree certificate image.

    This function takes the path to a degree certificate image and attempts to extract the following information using regular expressions and Tesseract OCR:

        * Recipient's Name
        * Degree Name
        * University Name
        * Year of Passing

    Args:
        image_path (str): The path to the degree certificate image file.

    Returns:
        dict: A dictionary containing the extracted information with keys "Name", "Degree Name", "University Name", and "Year of Passing". The values can be None if the corresponding information is not found in the image.
    """
    if not check_image_quality(image_path):
        return "Image quality is too low to process."

    image = cv2.imread(image_path)
    gray_image = cv2.cvtColor(image, cv2.COLOR_BGR2GRAY)

    extracted_text = pytesseract.image_to_string(gray_image, output_type=Output.STRING)

    degree_info = {
        "Name": extract_name(extracted_text),
        "Degree Name": extract_degree_name(extracted_text),
        "University Name": extract_institution_name(extracted_text),
        "Year of Passing": extract_year_of_passing(extracted_text),
    }

    return degree_info


def degree(image_path):
    """
    Convenience function to parse degree certificate information.

    This function simply calls `parse_degree_certificate` and returns the resulting dictionary.

    Args:
        image_path (str): The path to the degree certificate image file.

    Returns:
        dict: A dictionary containing the extracted information from the degree certificate (same as the output of `parse_degree_certificate`).
    """
    return parse_degree_certificate(image_path)


parse_degree_certificate("path/to/degree_certificate.jpeg")<|MERGE_RESOLUTION|>--- conflicted
+++ resolved
@@ -18,11 +18,7 @@
     The extracted recipient's name as a string, or None if no name is found.
     """
     regex = re.compile(
-<<<<<<< HEAD
-        r"(?: conferred on|confereed por|confers upon|conferred upon|coyfr spon|conferred wpa|Certify that|Certifies that|testify that|known that|admits|granted|awared to)\s+([A-Z][a-zA-Z' -]+([A-Z][a-zA-Z' -]))|awared to\s+([A-Z][a-z]+\s[A-Z][a-z]+(?:\s[A-Z][a-z]))",
-=======
         r"(?: conferred on|confereed por|confers upon|conferred upon|coyfr spon|conferred wpa|Certify that|Certifies that|testify that|known that|admits|granted|awarded to)\s+([A-Z][a-zA-Z' -]+([A-Z][a-zA-Z' -]))|awarded to\s+([A-Z][a-z]+\s[A-Z][a-z]+(?:\s[A-Z][a-z]))",
->>>>>>> d5f3c50d
         re.IGNORECASE,
     )
     match = re.search(regex, input)
@@ -100,7 +96,6 @@
     image = cv2.imread(image_path, cv2.IMREAD_GRAYSCALE)
 
     variance_of_laplacian = cv2.Laplacian(image, cv2.CV_64F).var()
-<<<<<<< HEAD
 
     mean_brightness = image.mean()
 
@@ -123,19 +118,6 @@
     sharpened = cv2.filter2D(processed, -1, sharpen_kernel)
 
     return sharpened
-=======
-    sharpness_threshold = 150.0
-
-    mean_brightness = image.mean()
-    brightness_threshold = 150.0
-
-    if (
-        variance_of_laplacian < sharpness_threshold
-        or mean_brightness < brightness_threshold
-    ):
-        return False
-    return True
->>>>>>> d5f3c50d
 
 
 def parse_degree_certificate(image_path):
